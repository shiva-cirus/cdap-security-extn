<?xml version="1.0" encoding="UTF-8"?>
<!--
  Copyright © 2016 Cask Data, Inc.

  Licensed under the Apache License, Version 2.0 (the "License"); you may not
  use this file except in compliance with the License. You may obtain a copy of
  the License at

  http://www.apache.org/licenses/LICENSE-2.0

  Unless required by applicable law or agreed to in writing, software
  distributed under the License is distributed on an "AS IS" BASIS, WITHOUT
  WARRANTIES OR CONDITIONS OF ANY KIND, either express or implied. See the
  License for the specific language governing permissions and limitations under
  the License.
  -->

<project xmlns="http://maven.apache.org/POM/4.0.0" xmlns:xsi="http://www.w3.org/2001/XMLSchema-instance"
         xsi:schemaLocation="http://maven.apache.org/POM/4.0.0 http://maven.apache.org/xsd/maven-4.0.0.xsd">
  <modelVersion>4.0.0</modelVersion>

  <parent>
    <groupId>co.cask.cdap</groupId>
    <artifactId>cdap-security-extensions</artifactId>
<<<<<<< HEAD
    <version>0.3.0-SNAPSHOT</version>
  </parent>

  <artifactId>cdap-sentry</artifactId>
  <version>0.3.0-SNAPSHOT</version>
=======
    <version>0.2.0</version>
  </parent>

  <artifactId>cdap-sentry</artifactId>
>>>>>>> 6d2ac791

  <modules>
    <module>cdap-sentry-extension</module>
    <module>cdap-hue-extension</module>
  </modules>

  <packaging>pom</packaging>

  <name>CDAP Sentry Authorization Extension</name>
  <description>A CDAP authorization extension using Apache Sentry as the backing store for ACLs.</description>
  <url>http://github.com/caskdata/cdap-security-extn/cdap-sentry</url>
  
</project><|MERGE_RESOLUTION|>--- conflicted
+++ resolved
@@ -22,18 +22,10 @@
   <parent>
     <groupId>co.cask.cdap</groupId>
     <artifactId>cdap-security-extensions</artifactId>
-<<<<<<< HEAD
     <version>0.3.0-SNAPSHOT</version>
   </parent>
 
   <artifactId>cdap-sentry</artifactId>
-  <version>0.3.0-SNAPSHOT</version>
-=======
-    <version>0.2.0</version>
-  </parent>
-
-  <artifactId>cdap-sentry</artifactId>
->>>>>>> 6d2ac791
 
   <modules>
     <module>cdap-sentry-extension</module>
