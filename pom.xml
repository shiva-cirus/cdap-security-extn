<?xml version="1.0" encoding="UTF-8"?>
<!--
  Copyright © 2016 Cask Data, Inc.

  Licensed under the Apache License, Version 2.0 (the "License"); you may not
  use this file except in compliance with the License. You may obtain a copy of
  the License at

  http://www.apache.org/licenses/LICENSE-2.0

  Unless required by applicable law or agreed to in writing, software
  distributed under the License is distributed on an "AS IS" BASIS, WITHOUT
  WARRANTIES OR CONDITIONS OF ANY KIND, either express or implied. See the
  License for the specific language governing permissions and limitations under
  the License.
  -->

<project xmlns="http://maven.apache.org/POM/4.0.0" xmlns:xsi="http://www.w3.org/2001/XMLSchema-instance"
         xsi:schemaLocation="http://maven.apache.org/POM/4.0.0 http://maven.apache.org/xsd/maven-4.0.0.xsd">
  <modelVersion>4.0.0</modelVersion>

  <groupId>co.cask.cdap</groupId>
  <artifactId>cdap-security-extensions</artifactId>
<<<<<<< HEAD
  <version>0.9.0-SNAPSHOT</version>
=======
  <version>0.8.0</version>
>>>>>>> c6c676cb

  <modules>
    <module>cdap-ranger</module>
    <module>cdap-sentry</module>
    <module>cdap-security-extensions-dist</module>
  </modules>

  <packaging>pom</packaging>

  <name>CDAP Security Extensions</name>
  <description>A collection of Security Extensions for the Cask Data Application Platform.</description>
  <url>http://github.com/caskdata/cdap-security-extn</url>

  <organization>
    <name>Cask Data, Inc.</name>
    <url>http://cask.co</url>
  </organization>

  <licenses>
    <license>
      <name>The Apache Software License, Version 2.0</name>
      <url>http://www.apache.org/licenses/LICENSE-2.0.txt</url>
    </license>
  </licenses>

  <developers>
    <developer>
      <name>Cask Data</name>
      <email>cask-dev@googlegroups.com</email>
      <organization>Cask Data, Inc.</organization>
      <organizationUrl>http://www.cdap.io</organizationUrl>
    </developer>
  </developers>

  <scm>
    <connection>scm:git:https://github.com/caskdata/cdap-security-extn.git</connection>
    <developerConnection>scm:git:git@github.com:caskdata/cdap-security-extn.git</developerConnection>
    <url>https://github.com/caskdata/cdap-security-extn.git</url>
    <tag>HEAD</tag>
  </scm>

  <properties>
    <project.build.sourceEncoding>UTF-8</project.build.sourceEncoding>
    <cdap.version>5.1.0</cdap.version>
    <slf4j.version>1.7.5</slf4j.version>
    <junit.version>4.11</junit.version>
    <surefire.redirectTestOutputToFile>true</surefire.redirectTestOutputToFile>
  </properties>

  <repositories>
    <repository>
      <id>sonatype</id>
      <url>https://oss.sonatype.org/content/groups/public</url>
    </repository>
    <repository>
      <id>sonatype-snapshots</id>
      <url>https://oss.sonatype.org/content/repositories/snapshots</url>
    </repository>
  </repositories>

  <distributionManagement>
    <repository>
      <id>sonatype.release</id>
      <url>https://oss.sonatype.org/service/local/staging/deploy/maven2</url>
    </repository>
    <snapshotRepository>
      <id>sonatype.snapshots</id>
      <url>https://oss.sonatype.org/content/repositories/snapshots</url>
    </snapshotRepository>
    <site>
      <id>cask</id>
      <url>http://cask.co</url>
    </site>
  </distributionManagement>

  <dependencyManagement>
    <dependencies>
      <dependency>
        <groupId>co.cask.cdap</groupId>
        <artifactId>cdap-security-spi</artifactId>
        <version>${cdap.version}</version>
        <scope>provided</scope>
      </dependency>
      <dependency>
        <groupId>co.cask.cdap</groupId>
        <artifactId>cdap-security-spi</artifactId>
        <version>${cdap.version}</version>
        <type>test-jar</type>
        <scope>test</scope>
      </dependency>
      <dependency>
        <groupId>org.slf4j</groupId>
        <artifactId>slf4j-api</artifactId>
        <version>${slf4j.version}</version>
      </dependency>
      <dependency>
        <groupId>junit</groupId>
        <artifactId>junit</artifactId>
        <version>${junit.version}</version>
        <scope>test</scope>
      </dependency>
      <dependency>
        <groupId>co.cask.cdap</groupId>
        <artifactId>cdap-client</artifactId>
        <version>${cdap.version}</version>
      </dependency>
      <dependency>
        <groupId>co.cask.cdap</groupId>
        <artifactId>cdap-cli</artifactId>
        <version>${cdap.version}</version>
      </dependency>
      <dependency>
        <groupId>co.cask.cdap</groupId>
        <artifactId>cdap-common</artifactId>
        <version>${cdap.version}</version>
        <scope>provided</scope>
      </dependency>
    </dependencies>
  </dependencyManagement>

  <build>
    <pluginManagement>
      <plugins>
        <plugin>
          <groupId>org.apache.maven.plugins</groupId>
          <artifactId>maven-compiler-plugin</artifactId>
          <version>3.7.0</version>
          <configuration>
            <source>1.8</source>
            <target>1.8</target>
          </configuration>
        </plugin>

        <plugin>
          <groupId>org.apache.maven.plugins</groupId>
          <artifactId>maven-checkstyle-plugin</artifactId>
          <version>2.17</version>
          <executions>
            <execution>
              <id>validate</id>
              <phase>process-test-classes</phase>
              <configuration>
                <configLocation>checkstyle.xml</configLocation>
                <suppressionsLocation>suppressions.xml</suppressionsLocation>
                <encoding>UTF-8</encoding>
                <consoleOutput>true</consoleOutput>
                <failsOnError>true</failsOnError>
                <includeTestSourceDirectory>true</includeTestSourceDirectory>
              </configuration>
              <goals>
                <goal>check</goal>
              </goals>
            </execution>
          </executions>
          <dependencies>
            <dependency>
              <groupId>com.puppycrawl.tools</groupId>
              <artifactId>checkstyle</artifactId>
              <version>6.19</version>
            </dependency>
          </dependencies>
        </plugin>

        <plugin>
          <groupId>org.apache.rat</groupId>
          <artifactId>apache-rat-plugin</artifactId>
          <version>0.10</version>
          <dependencies>
            <dependency>
              <groupId>org.apache.maven.doxia</groupId>
              <artifactId>doxia-core</artifactId>
              <version>1.6</version>
              <exclusions>
                <exclusion>
                  <groupId>xerces</groupId>
                  <artifactId>xercesImpl</artifactId>
                </exclusion>
              </exclusions>
            </dependency>
          </dependencies>
          <executions>
            <execution>
              <id>rat-check</id>
              <phase>validate</phase>
              <goals>
                <goal>check</goal>
              </goals>
              <configuration>
                <excludes>
                  <exclude>build-number.txt</exclude>
                  <exclude>LICENSE*.txt</exclude>
                  <exclude>*.rst</exclude>
                  <exclude>*.md</exclude>
                  <exclude>**/*.md</exclude>
                  <exclude>logs/**</exclude>
                  <exclude>**/grok/patterns/**</exclude>
                  <exclude>conf/**</exclude>
                  <exclude>data/**</exclude>
                  <exclude>plugins/**</exclude>
                  <exclude>**/Apache-LICENSE-2.0</exclude>
                  <exclude>**/VERSION</exclude>
                  <exlcude>**/*.patch</exlcude>
                  <exclude>**/logrotate.d/**</exclude>
                  <exclude>**/limits.d/**</exclude>
                  <!-- Excludes AVRO schema files -->
                  <exclude>**/*.avsc</exclude>
                  <exclude>**/*.json</exclude>
                  <exclude>**/resources/**/*.properties</exclude>
                  <exclude>**/*.json.template</exclude>
                  <exclude>**/MANIFEST.MF</exclude>
                  <exclude>**/.rubocop*.yml</exclude>
                  <exclude>**/setup.cfg</exclude>
                  <exclude>**/*.iml</exclude>
                </excludes>
              </configuration>
            </execution>
          </executions>
        </plugin>

        <plugin>
          <groupId>org.apache.maven.plugins</groupId>
          <artifactId>maven-surefire-plugin</artifactId>
          <version>2.14.1</version>
          <configuration>
            <argLine>-Xmx5000m -Djava.awt.headless=true -XX:MaxPermSize=256m -XX:+UseConcMarkSweepGC -XX:OnOutOfMemoryError="kill -9 %p" -XX:+HeapDumpOnOutOfMemoryError</argLine>
            <redirectTestOutputToFile>${surefire.redirectTestOutputToFile}</redirectTestOutputToFile>
            <reuseForks>false</reuseForks>
            <reportFormat>plain</reportFormat>
            <trimStackTrace>false</trimStackTrace>
            <systemPropertyVariables>
              <java.io.tmpdir>${project.build.directory}</java.io.tmpdir>
              <derby.stream.error.file>${basedir}/target/derby.log</derby.stream.error.file>
            </systemPropertyVariables>
            <includes>
              <include>**/*TestsSuite.java</include>
              <include>**/*TestSuite.java</include>
              <include>**/Test*.java</include>
              <include>**/*Test.java</include>
              <include>**/*TestCase.java</include>
            </includes>
            <excludes>
              <exclude>**/*TestRun.java</exclude>
              <exclude>**/*TestBase.java</exclude>
            </excludes>
          </configuration>
          <dependencies>
            <dependency>
              <groupId>org.apache.maven.surefire</groupId>
              <artifactId>surefire-junit47</artifactId>
              <version>2.14</version>
            </dependency>
          </dependencies>
        </plugin>
      </plugins>
    </pluginManagement>

    <!-- Checkstyle and Compile plugin are always run for all modules -->
    <plugins>
      <plugin>
        <groupId>org.apache.maven.plugins</groupId>
        <artifactId>maven-checkstyle-plugin</artifactId>
        <version>2.17</version>
      </plugin>
      <plugin>
        <groupId>org.apache.maven.plugins</groupId>
        <artifactId>maven-compiler-plugin</artifactId>
        <version>3.7.0</version>
      </plugin>
      <plugin>
        <groupId>org.apache.rat</groupId>
        <artifactId>apache-rat-plugin</artifactId>
        <version>0.10</version>
      </plugin>
      <plugin>
        <groupId>org.apache.maven.plugins</groupId>
        <artifactId>maven-surefire-plugin</artifactId>
        <version>2.14.1</version>
      </plugin>
    </plugins>

  </build>
  <!-- Profile for release. Includes signing of jars. -->
  <profiles>
    <profile>
      <id>release</id>
      <build>
        <plugins>
          <plugin>
            <groupId>org.sonatype.plugins</groupId>
            <artifactId>nexus-staging-maven-plugin</artifactId>
            <version>1.6.2</version>
            <extensions>true</extensions>
            <configuration>
              <nexusUrl>https://oss.sonatype.org</nexusUrl>
              <serverId>sonatype.release</serverId>
              <stagingProfileId>655dc88dc770c3</stagingProfileId>
            </configuration>
          </plugin>
          <!-- Source JAR -->
          <plugin>
            <groupId>org.apache.maven.plugins</groupId>
            <artifactId>maven-source-plugin</artifactId>
            <version>2.2.1</version>
            <configuration>
              <excludeResources>true</excludeResources>
            </configuration>
            <executions>
              <execution>
                <id>attach-sources</id>
                <phase>package</phase>
                <goals>
                  <goal>jar-no-fork</goal>
                </goals>
              </execution>
            </executions>
          </plugin>

          <!-- Javadoc jar -->
          <plugin>
            <groupId>org.apache.maven.plugins</groupId>
            <artifactId>maven-javadoc-plugin</artifactId>
            <version>2.9.1</version>
            <configuration>
              <additionalparam>-Xdoclint:none</additionalparam>
              <failOnError>false</failOnError>
              <links>
                <link>http://download.oracle.com/javase/${jee.version}/docs/api/</link>
              </links>
              <doctitle>${project.name} ${project.version}</doctitle>
              <bottom>
                <![CDATA[Copyright &#169; {currentYear} <a href="http://cask.co" target="_blank">Cask Data, Inc.</a> Licensed under the <a href="http://www.apache.org/licenses/LICENSE-2.0" target="_blank">Apache License, Version 2.0</a>.]]>
              </bottom>
            </configuration>
            <executions>
              <execution>
                <id>attach-javadoc</id>
                <phase>package</phase>
                <goals>
                  <goal>jar</goal>
                </goals>
              </execution>
            </executions>
          </plugin>

          <plugin>
            <groupId>org.apache.maven.plugins</groupId>
            <artifactId>maven-gpg-plugin</artifactId>
            <version>1.5</version>
            <configuration>
              <passphrase>${gpg.passphrase}</passphrase>
              <useAgent>${gpg.useagent}</useAgent>
            </configuration>
            <executions>
              <execution>
                <goals>
                  <goal>sign</goal>
                </goals>
              </execution>
            </executions>
          </plugin>
        </plugins>
      </build>
    </profile>
  </profiles>
</project><|MERGE_RESOLUTION|>--- conflicted
+++ resolved
@@ -21,11 +21,7 @@
 
   <groupId>co.cask.cdap</groupId>
   <artifactId>cdap-security-extensions</artifactId>
-<<<<<<< HEAD
   <version>0.9.0-SNAPSHOT</version>
-=======
-  <version>0.8.0</version>
->>>>>>> c6c676cb
 
   <modules>
     <module>cdap-ranger</module>
